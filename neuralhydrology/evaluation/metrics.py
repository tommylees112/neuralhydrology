import logging
from typing import Dict, List, Tuple

import numpy as np
import pandas as pd
from scipy import stats, signal
from xarray.core.dataarray import DataArray

from neuralhydrology.datautils import utils
from neuralhydrology.utils.errors import AllNaNError

LOGGER = logging.getLogger(__name__)


def get_available_metrics() -> List[str]:
    """Get list of available metrics.

    Returns
    -------
    List[str]
        List of implemented metric names.
    """
    metrics = ["NSE", "MSE", "RMSE", "KGE", "Alpha-NSE", "Pearson-r", "Beta-NSE", "FHV", "FMS", "FLV", "Peak-Timing"]
    return metrics


def _validate_inputs(obs: DataArray, sim: DataArray):
    if obs.shape != sim.shape:
        raise RuntimeError("Shapes of observations and simulations must match")

    if (len(obs.shape) > 1) and (obs.shape[1] > 1):
        raise RuntimeError("Metrics only defined for time series (1d or 2d with second dimension 1)")


def _mask_valid(obs: DataArray, sim: DataArray) -> Tuple[DataArray, DataArray]:
    # mask of invalid entries. NaNs in simulations can happen during validation/testing
    idx = (~sim.isnull()) & (~obs.isnull())

    obs = obs[idx]
    sim = sim[idx]

    return obs, sim


def _get_fdc(da: DataArray) -> np.ndarray:
    return da.sortby(da, ascending=False).values


def nse(obs: DataArray, sim: DataArray) -> float:
    r"""Calculate Nash-Sutcliffe Efficiency [#]_

    Nash-Sutcliffe Efficiency is the R-square between observed and simulated discharge.

    .. math:: \text{NSE} = 1 - \frac{\sum_{t=1}^{T}(Q_m^t - Q_o^t)^2}{\sum_{t=1}^T(Q_o^t - \overline{Q}_o)^2},

    where :math:`Q_m` are the simulations (here, `sim`) and :math:`Q_o` are observations (here, `obs`).

    Parameters
    ----------
    obs : DataArray
        Observed time series.
    sim : DataArray
        Simulated time series.

    Returns
    -------
    float
        Nash-Sutcliffe Efficiency

    References
    ----------
    .. [#] Nash, J. E.; Sutcliffe, J. V. (1970). "River flow forecasting through conceptual models part I - A
        discussion of principles". Journal of Hydrology. 10 (3): 282-290. doi:10.1016/0022-1694(70)90255-6.

    """

    # verify inputs
    _validate_inputs(obs, sim)

    # get time series with only valid observations
    obs, sim = _mask_valid(obs, sim)

    denominator = ((obs - obs.mean())**2).sum()
    numerator = ((sim - obs)**2).sum()

    value = 1 - numerator / denominator

    return float(value)


def mse(obs: DataArray, sim: DataArray) -> float:
    r"""Calculate mean squared error.

    .. math:: \text{MSE} = \frac{1}{T}\sum_{t=1}^T (\widehat{y}_t - y_t)^2,

    where :math:`\widehat{y}` are the simulations (here, `sim`) and :math:`y` are observations
    (here, `obs`).

    Parameters
    ----------
    obs : DataArray
        Observed time series.
    sim : DataArray
        Simulated time series.

    Returns
    -------
    float
        Mean squared error.

    """

    # verify inputs
    _validate_inputs(obs, sim)

    # get time series with only valid observations
    obs, sim = _mask_valid(obs, sim)

    return float(((sim - obs)**2).mean())


def rmse(obs: DataArray, sim: DataArray) -> float:
    r"""Calculate root mean squared error.

    .. math:: \text{RMSE} = \sqrt{\frac{1}{T}\sum_{t=1}^T (\widehat{y}_t - y_t)^2},

    where :math:`\widehat{y}` are the simulations (here, `sim`) and :math:`y` are observations
    (here, `obs`).

    Parameters
    ----------
    obs : DataArray
        Observed time series.
    sim : DataArray
        Simulated time series.

    Returns
    -------
    float
        Root mean sqaured error.

    """

    return np.sqrt(mse(obs, sim))


def alpha_nse(obs: DataArray, sim: DataArray) -> float:
    r"""Calculate the alpha NSE decomposition [#]_

    The alpha NSE decomposition is the fraction of the standard deviations of simulations and observations.

    .. math:: \alpha = \frac{\sigma_s}{\sigma_o},

    where :math:`\sigma_s` is the standard deviation of the simulations (here, `sim`) and :math:`\sigma_o` is the
    standard deviation of the observations (here, `obs`).

    Parameters
    ----------
    obs : DataArray
        Observed time series.
    sim : DataArray
        Simulated time series.

    Returns
    -------
    float
        Alpha NSE decomposition.

    References
    ----------
    .. [#] Gupta, H. V., Kling, H., Yilmaz, K. K., & Martinez, G. F. (2009). Decomposition of the mean squared error
        and NSE performance criteria: Implications for improving hydrological modelling. Journal of hydrology, 377(1-2),
        80-91.

    """

    # verify inputs
    _validate_inputs(obs, sim)

    # get time series with only valid observations
    obs, sim = _mask_valid(obs, sim)

    return float(sim.std() / obs.std())


def beta_nse(obs: DataArray, sim: DataArray) -> float:
    r"""Calculate the beta NSE decomposition [#]_

    The beta NSE decomposition is the difference of the mean simulation and mean observation divided by the standard
    deviation of the observations.

    .. math:: \beta = \frac{\mu_s - \mu_o}{\sigma_o},

    where :math:`\mu_s` is the mean of the simulations (here, `sim`), :math:`\mu_o` is the mean of the observations
    (here, `obs`) and :math:`\sigma_o` the standard deviation of the observations.

    Parameters
    ----------
    obs : DataArray
        Observed time series.
    sim : DataArray
        Simulated time series.

    Returns
    -------
    float
        Beta NSE decomposition.

    References
    ----------
    .. [#] Gupta, H. V., Kling, H., Yilmaz, K. K., & Martinez, G. F. (2009). Decomposition of the mean squared error
        and NSE performance criteria: Implications for improving hydrological modelling. Journal of hydrology, 377(1-2),
        80-91.

    """
    # verify inputs
    _validate_inputs(obs, sim)

    # get time series with only valid observations
    obs, sim = _mask_valid(obs, sim)

    return float((sim.mean() - obs.mean()) / obs.std())


def beta_kge(obs: DataArray, sim: DataArray) -> float:
    r"""Calculate the beta KGE term [#]_

    The beta term of the Kling-Gupta Efficiency is defined as the fraction of the means.

    .. math:: \beta_{\text{KGE}} = \frac{\mu_s}{\mu_o},

    where :math:`\mu_s` is the mean of the simulations (here, `sim`) and :math:`\mu_o` is the mean of the observations
    (here, `obs`).

    Parameters
    ----------
    obs : DataArray
        Observed time series.
    sim : DataArray
        Simulated time series.

    Returns
    -------
    float
        Beta NSE decomposition.

    References
    ----------
    .. [#] Gupta, H. V., Kling, H., Yilmaz, K. K., & Martinez, G. F. (2009). Decomposition of the mean squared error
        and NSE performance criteria: Implications for improving hydrological modelling. Journal of hydrology, 377(1-2),
        80-91.

    """
    # verify inputs
    _validate_inputs(obs, sim)

    # get time series with only valid observations
    obs, sim = _mask_valid(obs, sim)

    return float(sim.mean() / obs.mean())


def kge(obs: DataArray, sim: DataArray, weights: List[float] = [1., 1., 1.]) -> float:
    r"""Calculate the Kling-Gupta Efficieny [#]_

    .. math::
        \text{KGE} = 1 - \sqrt{[ s_r (r - 1)]^2 + [s_\alpha ( \alpha - 1)]^2 +
            [s_\beta(\beta_{\text{KGE}} - 1)]^2},

    where :math:`r` is the correlation coefficient, :math:`\alpha` the :math:`\alpha`-NSE decomposition,
    :math:`\beta_{\text{KGE}}` the fraction of the means and :math:`s_r, s_\alpha, s_\beta` the corresponding weights
    (here the three float values in the `weights` parameter).

    Parameters
    ----------
    obs : DataArray
        Observed time series.
    sim : DataArray
        Simulated time series.
    weights : List[float]
        Weighting factors of the 3 KGE parts, by default each part has a weight of 1.

    Returns
    -------
    float
        Kling-Gupta Efficiency

    References
    ----------
    .. [#] Gupta, H. V., Kling, H., Yilmaz, K. K., & Martinez, G. F. (2009). Decomposition of the mean squared error
        and NSE performance criteria: Implications for improving hydrological modelling. Journal of hydrology, 377(1-2),
        80-91.

    """
    if len(weights) != 3:
        raise ValueError("Weights of the KGE must be a list of three values")

    # verify inputs
    _validate_inputs(obs, sim)

    # get time series with only valid observations
    obs, sim = _mask_valid(obs, sim)

    if len(obs) < 2:
        return np.nan

    r, _ = stats.pearsonr(obs.values, sim.values)

    alpha = sim.std() / obs.std()
    beta = sim.mean() / obs.mean()

    value = (weights[0] * (r - 1)**2 + weights[1] * (alpha - 1)**2 + weights[2] * (beta - 1)**2)

    return 1 - np.sqrt(float(value))


def pearsonr(obs: DataArray, sim: DataArray) -> float:
    """Calculate pearson correlation coefficient (using scipy.stats.pearsonr)

    Parameters
    ----------
    obs : DataArray
        Observed time series.
    sim : DataArray
        Simulated time series.

    Returns
    -------
    float
        Pearson correlation coefficient

    """

    # verify inputs
    _validate_inputs(obs, sim)

    # get time series with only valid observations
    obs, sim = _mask_valid(obs, sim)

    if len(obs) < 2:
        return np.nan

    r, _ = stats.pearsonr(obs.values, sim.values)

    return float(r)


def fdc_fms(obs: DataArray, sim: DataArray, lower: float = 0.2, upper: float = 0.7) -> float:
    r"""Calculate the slope of the middle section of the flow duration curve [#]_

    .. math::
        \%\text{BiasFMS} = \frac{\left | \log(Q_{s,\text{lower}}) - \log(Q_{s,\text{upper}}) \right | -
            \left | \log(Q_{o,\text{lower}}) - \log(Q_{o,\text{upper}}) \right |}{\left |
            \log(Q_{s,\text{lower}}) - \log(Q_{s,\text{upper}}) \right |} \times 100,

    where :math:`Q_{s,\text{lower/upper}}` corresponds to the FDC of the simulations (here, `sim`) at the `lower` and
    `upper` bound of the middle section and :math:`Q_{o,\text{lower/upper}}` similarly for the observations (here,
    `obs`).
<<<<<<< HEAD



=======
    
>>>>>>> ffbc6004
    Parameters
    ----------
    obs : DataArray
        Observed time series.
    sim : DataArray
        Simulated time series.
    lower : float, optional
        Lower bound of the middle section in range ]0,1[, by default 0.2
    upper : float, optional
        Upper bound of the middle section in range ]0,1[, by default 0.7

    Returns
    -------
    float
        Slope of the middle section of the flow duration curve.

    References
    ----------
    .. [#] Yilmaz, K. K., Gupta, H. V., and Wagener, T. ( 2008), A process-based diagnostic approach to model
        evaluation: Application to the NWS distributed hydrologic model, Water Resour. Res., 44, W09417,
        doi:10.1029/2007WR006716.
    """
    # verify inputs
    _validate_inputs(obs, sim)

    # get time series with only valid observations
    obs, sim = _mask_valid(obs, sim)

    if len(obs) < 1:
        return np.nan

    if any([(x <= 0) or (x >= 1) for x in [upper, lower]]):
        raise ValueError("upper and lower have to be in range ]0,1[")

    if lower >= upper:
        raise ValueError("The lower threshold has to be smaller than the upper.")

    # get arrays of sorted (descending) discharges
    obs = _get_fdc(obs)
    sim = _get_fdc(sim)

    # for numerical reasons change 0s to 1e-6. Simulations can still contain negatives, so also reset those.
    sim[sim <= 0] = 1e-6
    obs[obs == 0] = 1e-6

    # calculate fms part by part
    qsm_lower = np.log(sim[np.round(lower * len(sim)).astype(int)])
    qsm_upper = np.log(sim[np.round(upper * len(sim)).astype(int)])
    qom_lower = np.log(obs[np.round(lower * len(obs)).astype(int)])
    qom_upper = np.log(obs[np.round(upper * len(obs)).astype(int)])

    fms = ((qsm_lower - qsm_upper) - (qom_lower - qom_upper)) / (qom_lower - qom_upper + 1e-6)

    return fms * 100


def fdc_fhv(obs: DataArray, sim: DataArray, h: float = 0.02) -> float:
    r"""Calculate the peak flow bias of the flow duration curve [#]_

    .. math:: \%\text{BiasFHV} = \frac{\sum_{h=1}^{H}(Q_{s,h} - Q_{o,h})}{\sum_{h=1}^{H}Q_{o,h}} \times 100,

    where :math:`Q_s` are the simulations (here, `sim`), :math:`Q_o` the observations (here, `obs`) and `H` is the upper
    fraction of flows of the FDC (here, `h`).

    Parameters
    ----------
    obs : DataArray
        Observed time series.
    sim : DataArray
        Simulated time series.
    h : float, optional
        Fraction of upper flows to consider as peak flows of range ]0,1[, be default 0.02.

    Returns
    -------
    float
        Peak flow bias.

    References
    ----------
    .. [#] Yilmaz, K. K., Gupta, H. V., and Wagener, T. ( 2008), A process-based diagnostic approach to model
        evaluation: Application to the NWS distributed hydrologic model, Water Resour. Res., 44, W09417,
        doi:10.1029/2007WR006716.
    """
    # verify inputs
    _validate_inputs(obs, sim)

    # get time series with only valid observations
    obs, sim = _mask_valid(obs, sim)

    if len(obs) < 1:
        return np.nan

    if (h <= 0) or (h >= 1):
        raise ValueError("h has to be in range ]0,1[. Consider small values, e.g. 0.02 for 2% peak flows")

    # get arrays of sorted (descending) discharges
    obs = _get_fdc(obs)
    sim = _get_fdc(sim)

    # subset data to only top h flow values
    obs = obs[:np.round(h * len(obs)).astype(int)]
    sim = sim[:np.round(h * len(sim)).astype(int)]

    fhv = np.sum(sim - obs) / np.sum(obs)

    return fhv * 100


def fdc_flv(obs: DataArray, sim: DataArray, l: float = 0.3) -> float:
    r"""Calculate the low flow bias of the flow duration curve [#]_

    .. math::
        \%\text{BiasFMS} = -1 \frac{\sum_{l=1}^{L}[\log(Q_{s,l}) - \log(Q_{s,L})] - \sum_{l=1}^{L}[\log(Q_{o,l})
            - \log(Q_{o,L})]}{\sum_{l=1}^{L}[\log(Q_{o,l}) - \log(Q_{o,L})]} \times 100,

    where :math:`Q_s` are the simulations (here, `sim`), :math:`Q_o` the observations (here, `obs`) and `L` is the lower
    fraction of flows of the FDC (here, `l`).

    Parameters
    ----------
    obs : DataArray
        Observed time series.
    sim : DataArray
        Simulated time series.
    l : float, optional
        Fraction of lower flows to consider as low flows of range ]0,1[, be default 0.3.

    Returns
    -------
    float
        Low flow bias.

    References
    ----------
    .. [#] Yilmaz, K. K., Gupta, H. V., and Wagener, T. ( 2008), A process-based diagnostic approach to model
        evaluation: Application to the NWS distributed hydrologic model, Water Resour. Res., 44, W09417,
        doi:10.1029/2007WR006716.
    """
    # verify inputs
    _validate_inputs(obs, sim)

    # get time series with only valid observations
    obs, sim = _mask_valid(obs, sim)

    if len(obs) < 1:
        return np.nan

    if (l <= 0) or (l >= 1):
        raise ValueError("l has to be in range ]0,1[. Consider small values, e.g. 0.3 for 30% low flows")

    # get arrays of sorted (descending) discharges
    obs = _get_fdc(obs)
    sim = _get_fdc(sim)

    # for numerical reasons change 0s to 1e-6. Simulations can still contain negatives, so also reset those.
    sim[sim <= 0] = 1e-6
    obs[obs == 0] = 1e-6

    obs = obs[-np.round(l * len(obs)).astype(int):]
    sim = sim[-np.round(l * len(sim)).astype(int):]

    # transform values to log scale
    obs = np.log(obs)
    sim = np.log(sim)

    # calculate flv part by part
    qsl = np.sum(sim - sim.min())
    qol = np.sum(obs - obs.min())

    flv = -1 * (qsl - qol) / (qol + 1e-6)

    return flv * 100


def mean_peak_timing(obs: DataArray,
                     sim: DataArray,
                     window: int = None,
                     resolution: str = '1D',
                     datetime_coord: str = None) -> float:
    """Mean difference in peak flow timing.

    Uses scipy.find_peaks to find peaks in the observed time series. Starting with all observed peaks, those with a
    prominence of less than the standard deviation of the observed time series are discarded. Next, the lowest peaks
    are subsequently discarded until all remaining peaks have a distance of at least 100 steps. Finally, the
    corresponding peaks in the simulated time series are searched in a window of size `window` on either side of the
    observed peaks and the absolute time differences between observed and simulated peaks is calculated.
    The final metric is the mean absolute time difference across all peaks. For more details, see Appendix of [#]_

    Parameters
    ----------
    obs : DataArray
        Observed time series.
    sim : DataArray
        Simulated time series.
    window : int, optional
        Size of window to consider on each side of the observed peak for finding the simulated peak. That is, the total
        window length to find the peak in the simulations is :math:`2 * \\text{window} + 1` centered at the observed
        peak. The default depends on the temporal resolution, e.g. for a resolution of '1D', a window of 3 is used and
        for a resolution of '1H' the the window size is 12.
    resolution : str, optional
        Temporal resolution of the time series in pandas format, e.g. '1D' for daily and '1H' for hourly.
    datetime_coord : str, optional
        Name of datetime coordinate. Tried to infer automatically if not specified.


    Returns
    -------
    float
        Mean peak time difference.

    References
    ----------
    .. [#] Kratzert, F., Klotz, D., Hochreiter, S., and Nearing, G. S.: A note on leveraging synergy in multiple
        meteorological datasets with deep learning for rainfall-runoff modeling, Hydrol. Earth Syst. Sci. Discuss.,
        https://doi.org/10.5194/hess-2020-221, in review, 2020.
    """
    # verify inputs
    _validate_inputs(obs, sim)

    # get time series with only valid observations (scipy's find_peaks doesn't guarantee correctness with NaNs)
    obs, sim = _mask_valid(obs, sim)

    # heuristic to get indices of peaks and their corresponding height.
    peaks, _ = signal.find_peaks(obs.values, distance=100, prominence=np.std(obs.values))

    # infer name of datetime index
    if datetime_coord is None:
        datetime_coord = utils.infer_datetime_coord(obs)

    if window is None:
        # infer a reasonable window size
        window = max(int(utils.get_frequency_factor('12H', resolution)), 3)

    # evaluate timing
    timing_errors = []
    for idx in peaks:
        # skip peaks at the start and end of the sequence and peaks around missing observations
        # (NaNs that were removed in obs & sim would result in windows that span too much time).
        if (idx - window < 0) or (idx + window >= len(obs)) or (pd.date_range(obs[idx - window][datetime_coord].values,
                                                                              obs[idx + window][datetime_coord].values,
                                                                              freq=resolution).size != 2 * window + 1):
            continue

        # check if the value at idx is a peak (both neighbors must be smaller)
        if (sim[idx] > sim[idx - 1]) and (sim[idx] > sim[idx + 1]):
            peak_sim = sim[idx]
        else:
            # define peak around idx as the max value inside of the window
            values = sim[idx - window:idx + window + 1]
            peak_sim = values[values.argmax()]

        # get xarray object of qobs peak, for getting the date and calculating the datetime offset
        peak_obs = obs[idx]

        # calculate the time difference between the peaks
        delta = peak_obs.coords[datetime_coord] - peak_sim.coords[datetime_coord]

        timing_error = np.abs(delta.values / pd.to_timedelta(resolution))

        timing_errors.append(timing_error)

    return np.mean(timing_errors) if len(timing_errors) > 0 else np.nan


def calculate_all_metrics(obs: DataArray,
                          sim: DataArray,
                          resolution: str = "1D",
                          datetime_coord: str = None) -> Dict[str, float]:
    """Calculate all metrics with default values.

    Parameters
    ----------
    obs : DataArray
        Observed time series.
    sim : DataArray
        Simulated time series.
    resolution : str, optional
        Temporal resolution of the time series in pandas format, e.g. '1D' for daily and '1H' for hourly.
    datetime_coord : str, optional
        Datetime coordinate in the passed DataArray. Tried to infer automatically if not specified.

    Returns
    -------
    Dict[str, float]
        Dictionary with keys corresponding to metric name and values corresponding to metric values.

    Raises
    ------
    AllNaNError
        If all observations or all simulations are NaN.
    """
    _check_all_nan(obs, sim)

    results = {
        "NSE": nse(obs, sim),
        "MSE": mse(obs, sim),
        "RMSE": rmse(obs, sim),
        "KGE": kge(obs, sim),
        "Alpha-NSE": alpha_nse(obs, sim),
        "Beta-NSE": beta_nse(obs, sim),
        "Pearson-r": pearsonr(obs, sim),
        "FHV": fdc_fhv(obs, sim),
        "FMS": fdc_fms(obs, sim),
        "FLV": fdc_flv(obs, sim),
        "Peak-Timing": mean_peak_timing(obs, sim, resolution=resolution, datetime_coord=datetime_coord)
    }

    return results


def calculate_metrics(obs: DataArray,
                      sim: DataArray,
                      metrics: List[str],
                      resolution: str = "1D",
                      datetime_coord: str = None) -> Dict[str, float]:
    """Calculate specific metrics with default values.

    Parameters
    ----------
    obs : DataArray
        Observed time series.
    sim : DataArray
        Simulated time series.
    metrics : List[str]
        List of metric names.
    resolution : str, optional
        Temporal resolution of the time series in pandas format, e.g. '1D' for daily and '1H' for hourly.
    datetime_coord : str, optional
        Datetime coordinate in the passed DataArray. Tried to infer automatically if not specified.

    Returns
    -------
    Dict[str, float]
        Dictionary with keys corresponding to metric name and values corresponding to metric values.

    Raises
    ------
    AllNaNError
        If all observations or all simulations are NaN.
    """
    if 'all' in metrics:
        return calculate_all_metrics(obs, sim, resolution=resolution)

    _check_all_nan(obs, sim)

    values = {}
    for metric in metrics:
        if metric.lower() == "nse":
            values["NSE"] = nse(obs, sim)
        elif metric.lower() == "mse":
            values["MSE"] = mse(obs, sim)
        elif metric.lower() == "rmse":
            values["RMSE"] = rmse(obs, sim)
        elif metric.lower() == "kge":
            values["KGE"] = kge(obs, sim)
        elif metric.lower() == "alpha-nse":
            values["Alpha-NSE"] = alpha_nse(obs, sim)
        elif metric.lower() == "beta-nse":
            values["Beta-NSE"] = beta_nse(obs, sim)
        elif metric.lower() == "pearson-r":
            values["Pearson-r"] = pearsonr(obs, sim)
        elif metric.lower() == "fhv":
            values["FHV"] = fdc_fhv(obs, sim)
        elif metric.lower() == "fms":
            values["FMS"] = fdc_fms(obs, sim)
        elif metric.lower() == "flv":
            values["FLV"] = fdc_flv(obs, sim)
        elif metric.lower() == "peak-timing":
            values["Peak-Timing"] = mean_peak_timing(obs, sim, resolution=resolution, datetime_coord=datetime_coord)
        else:
            raise RuntimeError(f"Unknown metric {metric}")

    return values


def _check_all_nan(obs: DataArray, sim: DataArray):
    """Check if all observations or simulations are NaN and raise an exception if this is the case.

    Raises
    ------
    AllNaNError
        If all observations or all simulations are NaN.
    """
    if all(obs.isnull()):
        raise AllNaNError("All observed values are NaN, thus metrics will be NaN, too.")
    if all(sim.isnull()):
        raise AllNaNError("All simulated values are NaN, thus metrics will be NaN, too.")<|MERGE_RESOLUTION|>--- conflicted
+++ resolved
@@ -356,13 +356,7 @@
     where :math:`Q_{s,\text{lower/upper}}` corresponds to the FDC of the simulations (here, `sim`) at the `lower` and
     `upper` bound of the middle section and :math:`Q_{o,\text{lower/upper}}` similarly for the observations (here,
     `obs`).
-<<<<<<< HEAD
-
-
-
-=======
     
->>>>>>> ffbc6004
     Parameters
     ----------
     obs : DataArray
