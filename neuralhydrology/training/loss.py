--- conflicted
+++ resolved
@@ -122,15 +122,9 @@
                                          {k: v for k, v in prediction.items() if k not in self._prediction_keys})
         return loss
 
-<<<<<<< HEAD
-    def _subset(self, prediction: Dict[str, torch.Tensor], ground_truth: Dict[str, torch.Tensor], predict_last_n: int) \
-            -> Tuple[Dict[str, torch.Tensor], Dict[str, torch.Tensor]]:
-            # TODO: talk to freddy and daniel about this subsetting
-=======
     @staticmethod
     def _subset_in_time(prediction: Dict[str, torch.Tensor], ground_truth: Dict[str, torch.Tensor],
                         predict_last_n: int) -> Tuple[Dict[str, torch.Tensor], Dict[str, torch.Tensor]]:
->>>>>>> ffbc6004
         ground_truth_sub = {key: gt[:, -predict_last_n:, :] for key, gt in ground_truth.items()}
         prediction_sub = {key: pred[:, -predict_last_n:, :] for key, pred in prediction.items()}
 
@@ -292,12 +286,6 @@
         return (torch.exp(result) * torch.reciprocal(sigma)) * ONE_OVER_2PI_SQUARED
 
     def _get_loss(self, prediction: Dict[str, torch.Tensor], ground_truth: Dict[str, torch.Tensor], **kwargs):
-<<<<<<< HEAD
-    
-        mask = ~torch.isnan(ground_truth['y'])
-        y_hat = prediction['y_hat'] * torch.sqrt(self._loss_weights)
-        y = ground_truth['y'] * torch.sqrt(self._loss_weights)
-=======
         mask = ~torch.isnan(ground_truth['y']).any(1).any(1)
         y = ground_truth['y'][mask]
         m = prediction['mu'][mask]
@@ -308,7 +296,6 @@
         result = torch.sum(result, dim=-1)
         result = -torch.log(result + self.eps)  # epsilon stability
         return torch.mean(result)
->>>>>>> ffbc6004
 
 
 class MaskedCMALLoss(BaseLoss):
