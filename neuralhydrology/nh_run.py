--- conflicted
+++ resolved
@@ -114,14 +114,9 @@
     ----------
     config_file : Path, optional
         Path to an additional config file. Each config argument in this file will overwrite the original run config.
-<<<<<<< HEAD
-        The config file for finetuning must contain the argument `base_run_dir`, pointing to the folder of the
-        pre-trained model.
-=======
         The config file for finetuning must contain the argument `base_run_dir`, pointing to the folder of the 
         pre-trained model, as well as 'finetune_modules' to indicate which model parts will be trained during
         fine-tuning.
->>>>>>> ffbc6004
     gpu : int, optional
         GPU id to use. Will override config argument 'device'. A value smaller than zero indicates CPU.
 
